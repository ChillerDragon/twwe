--- conflicted
+++ resolved
@@ -46,11 +46,7 @@
     "svelte-splitpanes": "^0.7.3",
     "tslib": "^2.3.1",
     "typescript": "^4.5.4",
-<<<<<<< HEAD
-    "vite": "^2.9.9"
-=======
     "vite": "^2.9.9",
     "vite-imagetools": "^4.0.19"
->>>>>>> 351200b8
   }
 }