* {
  box-sizing: border-box;
}

body, html {
  font-family: sans-serif;
  margin: 0;
  padding: 0;
}


$menu_h: 3rem;

canvas {
  position: fixed;
  top: 0;
  left:0;
  background-image: url('/editor/checker.png');
  background-repeat: repeat;
}

#menu {
  position: fixed;
  top: 0;
  left: 0;
  right: 0;
  height: $menu_h;
  justify-content: space-between;
  display: flex;
  flex-direction: row;
  background: white;
  padding: .5rem 1rem;
  border-bottom: 1px solid lightgrey;
  box-shadow: 0 0 10px -5px black;

  > .left, > .right, > .middle {
    display: flex;
    align-items: center;
    flex-direction: row;
    gap: 1rem;
    flex-basis: 0;
    flex-grow: 1;
  }
  
  .middle {
    justify-content: center;
  }
  
  .right {
    justify-content: flex-end;
  }

  #map-name {
    font-size: 1.3rem;
  }
  
  button {
    height: 100%;
    display:flex;
    align-items: center;
    gap: .2rem;
  }
}

#dialog {
  position: fixed;
  inset: 0;
  display: flex;
  flex-direction: column;
  justify-content: center;
  align-items: center;
  background: rgba(0, 0, 0, .5);
  padding: 5rem;

  > .content {
    position: relative;
    padding: 3rem 5rem;
    border-radius: 15px;
    background: white;
    border: 1px solid black;
  
    > img {
      position: absolute;
      top: calc(50% - 1rem);
      left: 1.5rem;
      width: 2rem;
    }
  }
  
  > button, > .buttons {
    position: relative;
    bottom: 2.5rem;
    height: 2rem;
    padding: 0 1rem;
  }
  
  &.hidden {
    display: none;
  }
}

nav {
  position: fixed;
  top: $menu_h;
  left: 0;
  bottom: 0;
  max-width: 15rem;
  background: white;
  transition: transform .3s;
  border-right: 1px solid lightgrey;
  box-shadow: 0 10px 10px -5px black;
  
  &.hidden {
    transform: translateX(-100%);
  }
  
  #tree {
    padding: 1rem;
    height: 100%;
    display: flex;
    flex-direction: column;
    gap: .5rem;
    overflow: auto;
  }    

  .group {
    display: flex;
    flex-direction: column;
    
    &.folded .layer {
      display: none;
    }
  }
  
  .eye, .options {
    float: right;
    width: 1rem;
    height: 1rem;
    background-position: center;
    background-size: cover;
    margin-top: .1rem; // compensate for line height…
  }
  
  .eye {
    background-image: url('/assets/hidden.svg');
  }
  
  .options {
    background-image: url('/assets/dots-vertical.svg');
  }
  
  .fold {
    float: left;
    width: 1rem;
    height: 1rem;
    background-image: url('/assets/fold.svg');
    background-position: center;
    background-size: cover;
    margin-top: .1rem; // compensate for line height…
  }
  
  .group.folded .title > .fold {
    background-image: url('/assets/unfold.svg');
  }
    
  .group.visible .title > .eye, .layer.visible > .eye {
    background-image: url('/assets/shown.svg');
  }

  .group:not(.visible) .layer {
    opacity: .5;
  }

  .layer {
    border-left: 1px solid black;
    padding-left: .5rem;
    margin-left: .5rem;
  }

  .layer,
  .group > .title {
    display: flex;
    align-items: center;
    gap: .2rem;
  }
    
  .layer > label,
  .group > .title > b {
    text-overflow: ellipsis;
    overflow: hidden;
    white-space: nowrap;
    flex-grow: 1;
    padding-right: .5rem;
  }
    
  .layer > span,
  .group > .title > span {
    flex-shrink: 0;
    width: 1rem;
  }
}

#statusbar {
  position: fixed;
  left: 15rem;
  right: 0;
  bottom: 0;

  #tooltip {
    float: right;
    padding: .2rem 1rem;
    height: 100%;
    background-color: white;
  }
}

#tile-selector {
  $tile-size: 3rem;
  z-index: 10;
  
  button {
    width: 100%;
    height: 100%;
    background-size: $tile-size * 16;
    padding: 0;
    margin: 0;
    border: 0;
    outline: 0;
    
    .color {
      width: 100%;
      height: 100%;
      background: red;
      mask-size: $tile-size * 16;
    }
  }

  .tile.selected {
    position: fixed;
    bottom: 2rem;
    left: 50%;
    transform: translateX(-50%);
    display: flex;
    gap: 2rem;

    > button {
      width: $tile-size;
      height: $tile-size;
      outline: 3px solid black;
    }
  }
  
  .tiles, .settings {
    position: fixed;
    bottom: 4rem + $tile-size;
    left: 50%;
    transform: translateX(-50%);
    
    &.hidden {
      display: none;
    }
  }
  
  .tiles {
    z-index: 1;
    background: black;
    display: grid;
    grid-template-rows: repeat(16, $tile-size);
    grid-template-columns: repeat(16, $tile-size);
    grid-gap: 1px;
    max-width: calc(100% - 2rem);
    max-height: calc(100% - 4rem - $tile-size - 1rem);
    overflow: auto;
    border: 3px solid black;
  }
  
  .settings {
    background: white;
    border: 3px solid black;
    padding: 1rem;
    display: flex;
    flex-direction: column;
    gap: .5rem;
    
    label {
      display: flex;
      justify-content: space-between;
      width: 100%;
      gap: 1rem;
    }

    input[type=number] {
      width: 4rem;
    }
  }
}

#lobby {
  position: fixed;
  inset: 0;
  display: flex;
  justify-content: center;
  align-items: center;
  background: white;
  padding: 3rem;
  
  &.hidden {
    display: none;
  }
  
  .buttons {
    display: flex;
    gap: 1rem;
    
    > input[type=text] {
      width: 5rem;
      flex-grow: 1;
    }

    > button, > input[type=text] {
      font-size: 1.5rem;
    }

    &.right {
      justify-content: flex-end;
    }
  }
  
  #new-map {
    & > *:first-child {
      flex-grow: 1;
    }

    button, input {
      font-size: 1rem;
    }
    
    label.file {
      border: 1px solid grey;
      border-radius: 3px;
      padding: .5rem 1rem;

      > input[type="file"] {
        display: none;
      }
    }
  }

  #join-map {
    margin-top: 1rem;
  }

  button {
    border: none;
    border-radius: 3px;
    padding: .4rem 1rem;
    color: black;
    background: lightgrey;

    &:hover {
      background: #a8a8a8;
    }
    
    &.refresh img, &.delete img {
      width: 100%;
      height: 100%;
    }

    &.join {
      color: white;
      background: teal;

      &:hover {
        background: #006262;
      }
    }
  }
  
  .content {
    background: white;
    display: flex;
    flex-direction: column;
    height: 100%;
    width: 30rem;
    max-width: 100%;

    .list {
      overflow: auto;
      width: 100%;
    }

    .row {
      display: flex;
      align-items: center;
      padding: .5rem 0;
      border-bottom: 1px solid lightgrey;
      gap: 1rem;
    
      > *:nth-child(1) {
        width: 3rem;
        margin: 0;
      }
      > *:nth-child(2) {
        flex-grow: 1;
      }
      > *:nth-child(3) {
        margin-right: 1rem;
      }
    }
    
    .header {
      font-weight: bold;
      border: 1px solid grey;
    }
  }
  
  .settings {
    display: grid;
    grid-template-columns: auto auto;
    gap: 1rem;
    
    > span:nth-child(2n) {
      display: flex;
      flex-direction: column;
      gap: .5rem;
    }
  }
}

.context {
    pointer-events: auto;
    position: fixed;
    inset: 0;
    z-index: 10;

  .content {
    position: absolute;
    padding: .5rem;
    background: white;
    border: 1px solid lightgrey;
    box-shadow: 5px 5px 20px -15px black;
    border-radius: 5px;
  }
}
 
.edit-layer, .edit-group, .edit-quad, .edit-env-point {
    display: flex;
    flex-direction: column;
    gap: .5rem;

  span {
    text-align: center;
    font-weight: bold;
  }
  
  label {
    display: flex;
    justify-content: space-between;
    width: 100%;
    gap: 1rem;
  }
  
  input[type=number] {
    width: 4rem;
  }

  input {
    min-width: 4rem;
    max-width: 8rem;
  }
}

nav.hidden .context {
  display: none;
}

#hover-tile {
  background: #FFFFFF55;
  position: fixed;
  border: 4px solid black;
  pointer-events: none;
  // transition: top .1s, left .1s;
}

#layer-outline {
  position: fixed;
  border: 2px solid white;
  outline: 2px solid black;
  box-shadow: 0 0 10px 1px;
  pointer-events: none;
}

#clip-outline {
  position: fixed;
  border: 1px solid white;
  outline: 1px solid red;
  box-shadow: 0 0 5px 1px;
  pointer-events: none;
}

#image-picker {
  position: fixed;
  inset: 0;
  display: flex;
  flex-direction: column;
  justify-content: center;
  align-items: center;
  background: rgba(0, 0, 0, .5);
  padding: 5rem;
  
  $img-size: 10rem;
  
  > .footer {
    background: white;
    border: 1px solid black;
    border-top: none;
    width: 100%;
    padding: .5rem;
    display: flex;
    align-items: center;
    justify-content: space-between;
    
    button {
      font-size: 1.3rem;
      border: none;
      border-radius: 3px;
      padding: .4rem 1rem;
      background: lightgrey;

      &:hover {
        background: #a8a8a8;
      }
      
      &.confirm {
        color: white;
        background: teal;

        &:hover {
          background: #006262;
        }
      }
    }
  }
  
  > .content {
    position: relative;
    padding: 3rem 5rem;
    background: white;
    border: 1px solid black;
    overflow: auto;
    
    .images {
      display: flex;
      justify-content: center;
      flex-wrap: wrap;
      gap: 1rem;
      
      .image {
        width: $img-size;
        height: $img-size;
        border: 1px solid grey;
        border-radius: 3px;
        position: relative;
        overflow: hidden;
        
        &:hover > button {
          position: absolute;
          top: 0;
          right: 0;
          padding: .25rem;
          line-height: 1rem;
          width: 2rem;
          height: 2rem;
          text-align: center;
          font-weight: bold;
          background: white;
          border: none;
          font-size: 1.5rem;
          
          &:hover {
            color: darkred;
            font-size: 1.5rem;
            font-size: 2rem;
          }
        }
        
        &.selected {
          border: 4px solid blue;
        }
        
        .hover {
          position: absolute;
          width: 100%;
          bottom: -2.1rem;
          overflow: hidden;
          text-overflow: ellipsis;
          padding: .3rem;
          background: white;
          transition: all .2s;
          text-align: center;
          border-top: 1px solid grey;
          font-weight: bold;
          white-space: nowrap;
        }

        &:hover .hover {
          bottom: 0;
        }

        img {
          width: 100%;
          height: 100%;
          object-fit: contain;
          filter:
            drop-shadow( 1px  0px 0px rgba(0, 0, 0, .4))
            drop-shadow( 0px  1px 0px rgba(0, 0, 0, .4))
            drop-shadow(-1px  0px 0px rgba(0, 0, 0, .4))
            drop-shadow( 0px -1px 0px rgba(0, 0, 0, .4));
        }
      }
    }
  }
}

#edit-quads {
  position: fixed;
  inset: 0;
  
  svg {
    position: absolute;
  }
  
  svg > * {
    pointer-events: auto;
    vector-effect: non-scaling-stroke;
  }
  
  polygon {
    fill: transparent;
    
    &:hover {
      stroke-width: 5px;
      fill: rgba(255, 255, 255, 0.2);
    }
  }
  
  line {
    stroke: black;
    stroke-width: 2px;
    
    &:hover {
      stroke-width: 5px;
      fill: rgba(255, 255, 255, 0.2);
    }
  }
  
  circle {
    stroke: black;

    &.center {
      fill: green;
      stroke: green;
    }

    &:hover {
      stroke-width: 5px;
    }
  }

  > button {
    position: absolute;
    bottom: 2rem;
    left: 50%;
    transform: translateX(-50%);
    width: 3rem;
    height: 3rem;
    outline: 3px solid black;
    padding: 0;
    margin: 0;
    border: 0;
    > img {
      width: 100%;
    }
  }
}

<<<<<<< HEAD
#envelope-editor {
  position: fixed;
  left: 0;
  right: 0;
  bottom: 0;
  background: white;
  transition: transform .3s;
  border-top: 1px solid lightgrey;
  box-shadow: 0 0 10px -5px black;
  display: flex;
  flex-direction: column;

  &.hidden {
    transform: translateY(100%);
  }

  .header {
    padding: 0.5rem 1rem;
    border-bottom: 1px solid lightgrey;
    display: flex;
    flex-direction: row;
    gap: 1rem;
    
    :nth-child(3) {
      flex-grow: 1;
    }
  }
  
  .graph {
    flex-grow: 1;
  }
  
  svg {
    width: 100%;
    height: 30vh;
  }

  path {
    vector-effect: non-scaling-stroke;
    stroke-width: 2px;
    stroke: black;
    fill: none;

    &:hover {
      stroke-width: 5px;
    }
  }
  
  .axis {
    vector-effect: non-scaling-stroke;
    pointer-events: none;
    stroke-width: 1px;
    stroke: black;
    stroke-dasharray: 2px;
  }

  path.point {
    stroke-width: 5px;
    stroke-linecap: round;

    &:hover {
      stroke-width: 10px;
    }
  }
=======
.box-select {
  position: fixed;
  background: blue;
  opacity: .5;
  pointer-events: none;
}

#tile-selector .box-select {
  position: absolute;
>>>>>>> e298832e
}<|MERGE_RESOLUTION|>--- conflicted
+++ resolved
@@ -684,7 +684,6 @@
   }
 }
 
-<<<<<<< HEAD
 #envelope-editor {
   position: fixed;
   left: 0;
@@ -749,7 +748,8 @@
       stroke-width: 10px;
     }
   }
-=======
+}
+
 .box-select {
   position: fixed;
   background: blue;
@@ -759,5 +759,4 @@
 
 #tile-selector .box-select {
   position: absolute;
->>>>>>> e298832e
 }