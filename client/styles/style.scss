--- conflicted
+++ resolved
@@ -504,13 +504,9 @@
 .edit-group,
 .edit-quad,
 .edit-info,
-<<<<<<< HEAD
 .edit-env-point,
-.edit-automapper {
-=======
-.edit-multiple,
-.edit-env-point {
->>>>>>> 351200b8
+.edit-automapper,
+.edit-multiple {
   display: flex;
   flex-direction: column;
   gap: 1rem;
