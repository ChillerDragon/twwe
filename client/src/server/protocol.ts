--- conflicted
+++ resolved
@@ -274,44 +274,6 @@
 
 // queries (name and content type) that can be sent by the client
 export interface RequestContent {
-<<<<<<< HEAD
-  'createmap': CreateMap
-  'joinmap': JoinMap
-  'editmap': EditMap
-  'savemap': SaveMap
-  'deletemap': DeleteMap
-  
-  'creategroup': CreateGroup
-  'editgroup': EditGroup
-  'reordergroup': ReorderGroup
-  'deletegroup': DeleteGroup
-  
-  'createlayer': CreateLayer
-  'editlayer': EditLayer
-  'reorderlayer': ReorderLayer
-  'deletelayer': DeleteLayer
-  
-  'edittile': EditTile
-
-  'createquad': CreateQuad
-  'editquad': EditQuad
-  'deletequad': DeleteQuad
-
-  'createenvelope': CreateEnvelope
-  'editenvelope': EditEnvelope
-  'deleteenvelope': DeleteEnvelope
-
-  'sendmap': SendMap
-  'listusers': null
-  'listmaps': null
-  'listautomappers': null
-  'sendautomapper': SendAutomapper
-  'uploadautomapper': UploadAutomapper
-
-  'createimage': CreateImage
-  'sendimage': SendImage
-  'deleteimage': DeleteImage
-=======
   createmap: CreateMap
   joinmap: JoinMap
   leavemap: null
@@ -331,6 +293,10 @@
 
   edittile: EditTile
 
+  listautomappers: null
+  sendautomapper: SendAutomapper
+  uploadautomapper: UploadAutomapper
+
   createquad: CreateQuad
   editquad: EditQuad
   deletequad: DeleteQuad
@@ -346,54 +312,10 @@
   createimage: CreateImage
   sendimage: SendImage
   deleteimage: DeleteImage
->>>>>>> f5e600c3
 }
 
 // queries (name and content type) that can be received from the server
 export interface ResponseContent {
-<<<<<<< HEAD
-  'createmap': CreateMap
-  'joinmap': JoinMap
-  'editmap': EditMap
-  'savemap': SaveMap
-  'deletemap': DeleteMap
-  
-  'creategroup': CreateGroup
-  'editgroup': EditGroup
-  'reordergroup': ReorderGroup
-  'deletegroup': DeleteGroup
-  
-  'createlayer': CreateLayer
-  'editlayer': EditLayer
-  'reorderlayer': ReorderLayer
-  'deletelayer': DeleteLayer
-  
-  'edittile': EditTile
-
-  'createquad': CreateQuad
-  'editquad': EditQuad
-  'deletequad': DeleteQuad
-
-  'createenvelope': CreateEnvelope
-  'editenvelope': EditEnvelope
-  'deleteenvelope': DeleteEnvelope
-
-  'sendmap': ArrayBuffer
-  'listusers': ListUsers
-  'listmaps': ListMaps
-  'listautomappers': ListAutomappers
-  'sendautomapper': string
-  'uploadcomplete': null
-
-  'createimage': CreateImage
-  'sendimage': ImageInfo
-  'deleteimage': DeleteImage
-  
-  'error': ServerError
-}
-
-export type Query = keyof ResponseContent & keyof RequestContent 
-=======
   createmap: CreateMap
   joinmap: JoinMap
   leavemap: null
@@ -413,6 +335,10 @@
 
   edittile: EditTile
 
+  listautomappers: null
+  sendautomapper: SendAutomapper
+  uploadautomapper: UploadAutomapper
+
   createquad: CreateQuad
   editquad: EditQuad
   deletequad: DeleteQuad
@@ -434,7 +360,6 @@
 }
 
 export type Query = keyof ResponseContent & keyof RequestContent
->>>>>>> f5e600c3
 
 export interface Request<K extends keyof RequestContent> {
   type: K
