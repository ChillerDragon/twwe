--- conflicted
+++ resolved
@@ -1,8 +1,5 @@
 import type { Layer } from './layer'
 import * as Info from './types'
-<<<<<<< HEAD
-import { GameLayer, FrontLayer, TeleLayer, SpeedupLayer, SwitchLayer, TuneLayer, TilesLayer } from './tilesLayer'
-=======
 import {
   GameLayer,
   FrontLayer,
@@ -10,10 +7,17 @@
   SpeedupLayer,
   SwitchLayer,
   TuneLayer,
+  TilesLayer,
 } from './tilesLayer'
->>>>>>> f5e600c3
 import { DataFile } from './datafile'
-import { parseGroup, parseImage, parseEnvelope, parseInfo, parseString, parseAutomapper } from './parser'
+import {
+  parseGroup,
+  parseImage,
+  parseEnvelope,
+  parseInfo,
+  parseString,
+  parseAutomapper,
+} from './parser'
 import { Group } from './group'
 import { Image } from './image'
 import { ColorEnvelope, PositionEnvelope, SoundEnvelope } from './envelope'
@@ -66,7 +70,7 @@
     this.groups = this.loadGroups(df)
     this.info = this.loadInfo(df)
     const amConfigs = this.loadAutomapperConfigs(df)
-    
+
     for (const config of amConfigs) {
       const layer = this.groups[config.group].layers[config.layer] as TilesLayer
       layer.automapper.automatic = (config.flags & 0b1) === 1
@@ -156,13 +160,8 @@
 
     if (!imagesInfo) return []
 
-<<<<<<< HEAD
     const images: Image[] = []
-    
-=======
-    const images = []
-
->>>>>>> f5e600c3
+
     for (let i = 0; i < imagesInfo.num; i++) {
       const imageItem = df.getItem(imagesInfo.start + i)
       const imageInfo = parseImage(imageItem.data)
@@ -177,18 +176,10 @@
 
   private loadGroups(df: DataFile) {
     const groupsInfo = df.getType(Info.ItemType.GROUP)
-<<<<<<< HEAD
-    
-    if (!groupsInfo)
-      return []
-    
+
+    if (!groupsInfo) return []
+
     const groups: Group[] = []
-=======
-
-    if (!groupsInfo) return []
-
-    const groups = []
->>>>>>> f5e600c3
 
     for (let g = 0; g < groupsInfo.num; g++) {
       const groupItem = df.getItem(groupsInfo.start + g)
@@ -201,26 +192,14 @@
 
     return groups
   }
-<<<<<<< HEAD
-  
+
   private loadEnvelopes(df: DataFile) {
     const envsInfo = df.getType(Info.ItemType.ENVELOPE)
-    
-    if (!envsInfo)
-      return []
-    
+
+    if (!envsInfo) return []
+
     const envelopes: Envelope[] = []
-    
-=======
-
-  loadEnvelopes(df: DataFile) {
-    const envsInfo = df.getType(Info.ItemType.ENVELOPE)
-
-    if (!envsInfo) return []
-
-    const envelopes = []
-
->>>>>>> f5e600c3
+
     for (let e = 0; e < envsInfo.num; e++) {
       const envItem = df.getItem(envsInfo.start + e)
       const envInfo = parseEnvelope(envItem.data)
@@ -240,22 +219,21 @@
 
     return envelopes
   }
-  
+
   private loadAutomapperConfigs(df: DataFile) {
     const uuid = UuidFromString('mapitemtype-automapper-config@ddnet.tw')
     const automappersInfo = df.findUuidType(uuid)
-    
-    if (!automappersInfo)
-      return []
-    
+
+    if (!automappersInfo) return []
+
     const automappers: Info.Automapper[] = []
-    
+
     for (let i = 0; i < automappersInfo.num; i++) {
       const item = df.getItem(automappersInfo.start + i)
       const automapperInfo = parseAutomapper(item.data)
       automappers.push(automapperInfo)
     }
-    
+
     return automappers
   }
 }