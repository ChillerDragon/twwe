--- conflicted
+++ resolved
@@ -2,11 +2,7 @@
 import type { RenderMap } from '../../gl/renderMap'
 import type { AnyTilesLayer } from '../../twmap/tilesLayer'
 import type { Coord } from '../../twmap/types'
-<<<<<<< HEAD
-import { TilesLayer, GameLayer, FrontLayer, TeleLayer, SwitchLayer, SpeedupLayer, TuneLayer } from '../../twmap/tilesLayer'
-import { server } from '../global'
-import { queryMapBinary } from '../lib/util'
-=======
+import type { WebSocketServer } from 'src/server/server'
 import {
   TilesLayer,
   GameLayer,
@@ -16,8 +12,6 @@
   SpeedupLayer,
   TuneLayer,
 } from '../../twmap/tilesLayer'
-import type { WebSocketServer } from 'src/server/server'
->>>>>>> f5e600c3
 
 export type Brush = EditTileParams[][]
 
