--- conflicted
+++ resolved
@@ -143,6 +143,21 @@
     }
   }
 
+  function openAutomapper() {
+    if (!(layer instanceof TilesLayer)) return
+
+    const picker = new AutomapperPicker({
+      target: document.body,
+      props: {
+        layer,
+      },
+    })
+
+    picker.$on('close', async () => {
+      picker.$destroy()
+    })
+  }
+
   async function onImageUpload(e: Event & { detail: File }) {
     const image = e.detail
     try {
@@ -175,27 +190,7 @@
       showError('Failed to delete image: ' + e)
     }
   }
-<<<<<<< HEAD
-  
-  function openAutomapper() {
-    if (!(layer instanceof TilesLayer))
-      return
-
-    const picker = new AutomapperPicker({
-      target: document.body,
-      props: {
-        layer
-      },
-    })
-
-    picker.$on('close', async () => {
-      picker.$destroy()
-    })
-  }
-  
-=======
-
->>>>>>> f5e600c3
+
   function onEditGroup(e: FormInputEvent) {
     const newGroup = clamp(parseInt(e.currentTarget.value), 0, rmap.groups.length - 1)
     if (!isNaN(newGroup)) onReorderLayer({ group: g, layer: l, newGroup, newLayer: 0 })
@@ -247,13 +242,9 @@
   function onDelete() {
     onDeleteLayer({ group: g, layer: l })
   }
-<<<<<<< HEAD
   function onAutomap() {
     alert('TODO')
   }
-
-=======
->>>>>>> f5e600c3
 </script>
 
 <div class="edit-layer">
@@ -302,21 +293,6 @@
     </label>
   {/if}
   {#if layer instanceof TilesLayer}
-<<<<<<< HEAD
-    <label>Color <input type="color" value={colorToStr(layer.color)} on:change={onEditColor}></label>
-    <label>Opacity <input type="range" min={0} max={255} value={layer.color.a} on:change={onEditOpacity}></label>
-    <label>Color Envelope <select on:change={onEditColorEnv}>
-      <option selected={layer.colorEnv === null} value={null}>None</option>
-      {#each colorEnvelopes as env}
-        {@const i = rmap.map.envelopes.indexOf(env)}
-        <option selected={layer.colorEnv === env} value={i}>{'#' + i + ' ' + (env.name || '(unnamed)')}</option>
-      {/each}
-    </select></label>
-    <label>Color Env. Offset <input type="number" value={layer.colorEnvOffset} on:change={onEditColorEnvOffset}></label>
-    {@const automapper = layer.automapper.config ? layer.automapper.config.name : "<none>" }
-    <label>Automapper <input type="button" value={automapper} on:click={openAutomapper}></label>
-    <button disabled={layer.automapper.config === null || layer.automapper.automatic} on:click={onAutomap}>Apply Automapper</button>
-=======
     <label>
       Color <input type="color" value={colorToStr(layer.color)} on:change={onEditColor} />
     </label>
@@ -347,7 +323,16 @@
         on:change={onEditColorEnvOffset}
       />
     </label>
->>>>>>> f5e600c3
+    {@const automapper = layer.automapper.config}
+    <label>
+      Automapper <input type="button" value={automapper} on:click={openAutomapper} />
+    </label>
+    <button
+      disabled={layer.automapper.config === null || layer.automapper.automatic}
+      on:click={onAutomap}
+    >
+      Apply Automapper
+    </button>
   {/if}
   {#if layer instanceof TilesLayer || layer instanceof QuadsLayer}
     <label>
