--- conflicted
+++ resolved
@@ -274,53 +274,6 @@
         on:change={onEditOrder}
       />
     </label>
-<<<<<<< HEAD
-    <label>
-      Color Envelope <select on:change={onEditColorEnv}>
-        <option selected={layer.colorEnv === null} value={null}>None</option>
-        {#each colorEnvelopes as env}
-          {@const i = rmap.map.envelopes.indexOf(env)}
-          <option selected={layer.colorEnv === env} value={i}>
-            {'#' + i + ' ' + (env.name || '(unnamed)')}
-          </option>
-        {/each}
-      </select>
-    </label>
-    <label>
-      Color Env. Offset <input
-        type="number"
-        value={layer.colorEnvOffset}
-        on:change={onEditColorEnvOffset}
-      />
-    </label>
-    {@const conf = automapperConfig(layer)}
-    <label>
-      Automapper <input type="button" value={conf === null ? 'None' : conf.name} disabled={layer.image === null} on:click={() => automapperOpen = true} />
-    </label>
-    <ComposedModal bind:open={automapperOpen} size="sm">
-      <ModalHeader title="Automapper" />
-      <ModalBody hasForm>
-        <AutomapperPicker
-          {layer}
-          on:cancel={() => (automapperOpen = false)}
-        />
-      </ModalBody>
-    </ComposedModal>
-    <button
-      disabled={conf === null || layer.automapper.automatic}
-      on:click={onAutomap}
-    >
-      Apply Automapper
-    </button>
-  {/if}
-  {#if layer instanceof TilesLayer || layer instanceof QuadsLayer}
-    <label>
-      Name <input type="text" value={layer.name} maxlength={11} on:change={onEditName} />
-    </label>
-  {/if}
-  {#if !(layer instanceof GameLayer)}
-    <button class="danger large" on:click={onDelete}>Delete layer</button>
-=======
     {#if layer instanceof AnyTilesLayer}
       <label>
         Width <input type="number" min={2} max={10000} value={layer.width} on:change={onEditWidth} />
@@ -375,6 +328,25 @@
           on:change={onEditColorEnvOffset}
         />
       </label>
+      {@const conf = automapperConfig(layer)}
+      <label>
+        Automapper <input type="button" value={conf === null ? 'None' : conf.name} disabled={layer.image === null} on:click={() => automapperOpen = true} />
+      </label>
+      <ComposedModal bind:open={automapperOpen} size="sm">
+        <ModalHeader title="Automapper" />
+        <ModalBody hasForm>
+          <AutomapperPicker
+            {layer}
+            on:cancel={() => (automapperOpen = false)}
+          />
+        </ModalBody>
+      </ComposedModal>
+      <button
+        disabled={conf === null || layer.automapper.automatic}
+        on:click={onAutomap}
+      >
+        Apply Automapper
+      </button>
     {/if}
     {#if layer instanceof TilesLayer || layer instanceof QuadsLayer}
       <label>
@@ -384,7 +356,6 @@
     {#if !(layer instanceof GameLayer)}
       <button class="danger large" on:click={onDelete}>Delete layer</button>
     {/if}
->>>>>>> 351200b8
   {/if}
 </div>
 
