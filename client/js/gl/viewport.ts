import { mat4 } from 'gl-matrix'

type Vec2 = { x: number, y: number  }

export class Viewport {
  gl: WebGL2RenderingContext
  canvas: HTMLCanvasElement
  
  
  // note on the coordinates systems:
  //  - all origins are top-left corner, x grows to the left and y down.
  //  - the pixel space correspond to on-screen pixels and may be equal
  //    canvas space, depending on the canvas resolution.
  //  - the canvas space is the coordinate system of the canvas context.
  //  - the world space is indexed by tiles i.e. 1 unit = 1 tile.
  //  - the tile space world space but with integers.

  // following variables are in world space.
  pos: Vec2          // pos of the view top-left corner
  posDragStart: Vec2 // top-left corner when drag started
  posDragLast: Vec2  // top-left corner last frame
  mousePos: Vec2     // mouse world position when hover the canvas
  mousePressed: boolean
  
  clickTimeout: number // millis between press and release to be considered click
  onclick: () => any

  dragTimestamp: number
  touchDistance: number
  
  // scale is ratio between canvas space and world space.
  scale: number
  minScale: number
  maxScale: number
  
  constructor(gl: WebGL2RenderingContext, canvas: HTMLCanvasElement) {
    this.gl = gl
    this.canvas = canvas
    
    this.pos = { x: 0, y: 0 }
    this.posDragStart = { x: 0, y: 0 }
    this.posDragLast = { x: 0, y: 0 }
    this.mousePos = { x: 0, y: 0 }
    
    this.clickTimeout = 100
    this.onclick = () => {}
    
    this.dragTimestamp = 0
    this.touchDistance = 0

    this.scale = 16
    this.minScale = 1
    this.maxScale = 400
    
    this.createListeners()
    this.onresize()
  }
  
  // return the screen dimensions in the world space. 
  screen() {
    const [ x1, y1 ] = this.canvasToWorld(0, 0)
    const [ x2, y2 ] = this.canvasToWorld(this.canvas.width, this.canvas.height)
    return { x1, y1, x2, y2 }
  }
  
  private createListeners() {
    this.canvas.addEventListener('touchstart', this.ontouchstart.bind(this))
    this.canvas.addEventListener('touchmove', this.ontouchmove.bind(this))
    this.canvas.addEventListener('mousedown', this.onmousedown.bind(this))
    this.canvas.addEventListener('mousemove', this.onmousemove.bind(this))
    this.canvas.addEventListener('mouseup', this.onmouseup.bind(this))
    this.canvas.addEventListener('wheel', this.onwheel.bind(this))
    window.addEventListener('resize', this.onresize.bind(this))

    // TODO
    // this.canvas.addEventListener('mouseenter', () => this.mouseHover = true)
    // this.canvas.addEventListener('mouseleave', () => hover = false)
  }

  // this is probably a noop, because canvas is sized to window size
  pixelToCanvas(x: number, y: number) {
    return [
      x / this.canvas.clientWidth * this.canvas.width,
      y / this.canvas.clientHeight * this.canvas.height,
    ]
  }

  canvasToWorld(x: number, y: number) {
    return [
      this.pos.x + x / this.scale,
      this.pos.y + y / this.scale,
    ]
  }

  pixelToWorld(x: number, y: number) {
    const [ x2, y2 ] = this.pixelToCanvas(x, y)
    return this.canvasToWorld(x2, y2)
  }

  private onresize() {
    this.canvas.width = window.innerWidth
    this.canvas.height = window.innerHeight
  }


  // ------------ desktop events --------------------------------
  private onmousedown(e: MouseEvent) {
    const [ canvasX, canvasY ] = this.pixelToCanvas(e.clientX, e.clientY)
    this.mousePressed = true
    this.onDragStart(canvasX, canvasY)
  }

  private onmousemove(e: MouseEvent) {
    const [ canvasX, canvasY ] = this.pixelToCanvas(e.clientX, e.clientY)
    const [ worldX, worldY ] = this.canvasToWorld(canvasX, canvasY)
    this.mousePos.x = worldX
    this.mousePos.y = worldY
    if (this.mousePressed)
      this.onDrag(canvasX, canvasY)
  }
  
  private onmouseup() {
    if(Date.now() - this.dragTimestamp < this.clickTimeout)
      this.onclick()
    this.mousePressed = false
  }

  private onwheel(e: WheelEvent) {
<<<<<<< HEAD
    const direction = e.deltaY < 0 ? -1 : 1
=======
    let direction = e.deltaY < 0 ? 1 : -1
>>>>>>> d55c7749
    this.onZoom(0.1 * direction, e.clientX, e.clientY)
  }


  // ------------ mobile events --------------------------------
  private ontouchstart(e: TouchEvent) {
    if(e.touches.length === 1) {
      const [ canvasX, canvasY ] = this.pixelToCanvas(e.touches[0].clientX, e.touches[0].clientY)
      this.onDragStart(canvasX, canvasY)
    }
    else if(e.touches.length === 2) {
      const distX = e.touches[0].clientX - e.touches[1].clientX
      const distY = e.touches[0].clientY - e.touches[1].clientY
      this.touchDistance = Math.sqrt(distX*distX + distY*distY)
    }
  }

  private ontouchmove(e: TouchEvent) {
    e.preventDefault()
    if(e.touches.length === 1) {
      const [ canvasX, canvasY ] = this.pixelToCanvas(e.touches[0].clientX, e.touches[0].clientY)
      this.onDrag(canvasX, canvasY)
    }
    else if(e.touches.length === 2) {
      const posX = (e.touches[0].clientX + e.touches[1].clientX) / 2
      const posY = (e.touches[0].clientY + e.touches[1].clientY) / 2
      const distX = e.touches[0].clientX - e.touches[1].clientX
      const distY = e.touches[0].clientY - e.touches[1].clientY
      const distance = Math.sqrt(distX*distX + distY*distY)
      const delta = (distance / this.touchDistance) - 1
      if(delta === 0) return
      this.onZoom(delta, posX, posY)
      this.touchDistance = distance
    }
  }

  // ------------------------------------------------------------
  private onZoom(factor: number, clientX: number, clientY: number) {

    let delta = factor * this.scale

    if(this.scale + delta > this.maxScale) delta = this.maxScale - this.scale
    if(this.scale + delta < this.minScale) delta = this.minScale - this.scale

    const [ canvasX, canvasY ] = this.pixelToCanvas(clientX, clientY)

    const zoom = (this.scale + delta) / this.scale

    this.onMove(
      canvasX / this.scale - canvasX / (this.scale*zoom),
      canvasY / this.scale - canvasY / (this.scale*zoom)
    )

    this.scale += delta
  }

  private onDragStart(x: number, y: number) {
    this.posDragStart.x = x
    this.posDragStart.y = y
    this.posDragLast.x = this.posDragStart.x
    this.posDragLast.y = this.posDragStart.y
    this.dragTimestamp = Date.now()
  }

  private onDrag(x: number, y: number) {
    if(Date.now() - this.dragTimestamp < this.clickTimeout)
      return

    const deltaX = x - this.posDragLast.x
    const deltaY = y - this.posDragLast.y

    this.posDragLast.x = x
    this.posDragLast.y = y

    this.onMove( -deltaX / this.scale, -deltaY / this.scale )
  }

  onMove(dx: number, dy: number) {
    this.pos.x += dx
    this.pos.y += dy
    // this.pos.x = this.pos.x % this.grid.canvas.width
    // this.pos.y = this.pos.y % this.grid.canvas.height
    // if(this.pos.x < 0) this.pos.x = this.grid.canvas.width + this.pos.x
    // if(this.pos.y < 0) this.pos.y = this.grid.canvas.height + this.pos.y
  }

}<|MERGE_RESOLUTION|>--- conflicted
+++ resolved
@@ -126,11 +126,7 @@
   }
 
   private onwheel(e: WheelEvent) {
-<<<<<<< HEAD
-    const direction = e.deltaY < 0 ? -1 : 1
-=======
-    let direction = e.deltaY < 0 ? 1 : -1
->>>>>>> d55c7749
+    const direction = e.deltaY < 0 ? 1 : -1
     this.onZoom(0.1 * direction, e.clientX, e.clientY)
   }
 
