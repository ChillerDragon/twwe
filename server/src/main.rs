--- conflicted
+++ resolved
@@ -248,17 +248,14 @@
             return Err("name already taken");
         }
 
-<<<<<<< HEAD
         let path = PathBuf::from(format!("maps/{}", clone_map.config.name));
         let map_path = PathBuf::from(format!("maps/{}/map.map", clone_map.config.name));
-=======
-        let map_path: PathBuf = format!("maps/{}/map.map", clone_map.config.name).into();
->>>>>>> 7ea9c036
 
         let room = self
             .room(&clone_map.clone)
             .ok_or("cannot clone non-existing map")?;
-<<<<<<< HEAD
+
+        fs::create_dir_all(&path).map_err(server_error)?;
 
         // clone the map to release the lock as soon as possible
         room.map
@@ -274,15 +271,9 @@
         );
 
         let mut new_room = Room::new(path).ok_or("map creation failed")?;
-=======
-
-        map_path.parent().map(fs::create_dir_all);
-        room.save_map_copy(&map_path)?;
-
-        let mut new_room = Room::new(map_path.parent().unwrap().to_owned()).ok_or("map creation failed")?;
->>>>>>> 7ea9c036
         new_room.config.access = clone_map.config.access.clone();
         new_room.save_config()?;
+
         let mut rooms = self.rooms.lock().unwrap();
         rooms.insert(clone_map.config.name.to_owned(), Arc::new(new_room));
 
@@ -297,12 +288,8 @@
             return Err("name already taken");
         }
 
-<<<<<<< HEAD
         let path = PathBuf::from(format!("maps/{}", create_map.config.name));
         let map_path = PathBuf::from(format!("maps/{}/map.map", create_map.config.name));
-=======
-        let map_path: PathBuf = format!("maps/{}/map.map", create_map.config.name).into();
->>>>>>> 7ea9c036
 
         let mut map = TwMap::empty(create_map.version.unwrap_or(twmap::Version::DDNet06));
         let mut group = twmap::Group::physics();
@@ -315,20 +302,14 @@
         group.layers.push(twmap::Layer::Game(layer));
         map.groups.push(group);
         map.check().map_err(server_error)?;
-<<<<<<< HEAD
+
         fs::create_dir_all(&path).map_err(server_error)?;
         map.save_file(&map_path).map_err(server_error)?;
 
         log::debug!("created map '{}'", path.display());
 
         let mut new_room = Room::new(path).ok_or("map creation failed")?;
-=======
-
-        map_path.parent().map(fs::create_dir_all);
-        map.save_file(&map_path).map_err(server_error)?;
-
-        let mut new_room = Room::new(map_path.parent().unwrap().to_owned()).ok_or("map creation failed")?;
->>>>>>> 7ea9c036
+
         new_room.config.access = create_map.config.access.clone();
         new_room.save_config()?;
         let mut rooms = self.rooms.lock().unwrap();
@@ -349,14 +330,10 @@
             return Err("name already taken");
         }
 
-<<<<<<< HEAD
         let path = PathBuf::from(format!("maps/{}", upload_map.config.name));
         let map_path = PathBuf::from(format!("maps/{}/map.map", upload_map.config.name));
-=======
-        let map_path: PathBuf = format!("maps/{}/map.map", create_map.config.name).into();
->>>>>>> 7ea9c036
-
-        map_path.parent().map(fs::create_dir_all);
+
+        fs::create_dir_all(&path).map_err(server_error)?;
         std::fs::write(&map_path, file).map_err(|_| "failed to write file")?;
 
         TwMap::parse_file(&map_path).map_err(|_| {
@@ -364,15 +341,10 @@
             "not a valid map file"
         })?;
 
-<<<<<<< HEAD
         log::debug!("uploaded map '{}'", path.display());
 
         let mut new_room = Room::new(path).ok_or("map creation failed")?;
         new_room.config.access = upload_map.config.access.clone();
-=======
-        let mut new_room = Room::new(map_path.parent().unwrap().to_owned()).ok_or("map creation failed")?;
-        new_room.config.access = create_map.config.access.clone();
->>>>>>> 7ea9c036
         new_room.save_config()?;
         {
             let mut rooms = self.rooms.lock().unwrap();
